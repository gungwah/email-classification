import streamlit as st
import pandas as pd
from huggingface_hub import InferenceClient
import time
from datetime import datetime
import altair as alt
import smtplib
from email.mime.text import MIMEText
from email.mime.multipart import MIMEMultipart
import google.generativeai as genai
from openai import OpenAI

class BaseTicketClassifier:
    def __init__(self, api_key):
        self.client = InferenceClient(api_key=api_key)
        self.categories = [
            "Hardware", "HR Support", "Access", "Miscellaneous",
            "Storage", "Purchase", "Internal Project", "Administrative rights"
        ]
    
    def create_prompt(self, ticket_text):

        return f"""You are an expert IT support ticket classifier. Your task is to classify the following support ticket into exactly one of these categories:

        Categories and their definitions:
        - Hardware: Issues with physical devices, computers, printers, or equipment
        - HR Support: Human resources related requests, employee matters
        - Access: Login issues, permissions, account access, passwords
        - Miscellaneous: General inquiries or requests that don't fit other categories
        - Storage: Data storage, disk space, file storage related issues
        - Purchase: Procurement requests, buying equipment or software
        - Internal Project: Project-related tasks and updates
        - Administrative rights: Requests for admin privileges or system permissions

        Support Ticket: "{ticket_text}"

        Instructions:
        1. Read the ticket carefully
        2. Match the main issue with the category definitions above
        3. Respond with only the category name, nothing else
        4. If a ticket could fit multiple categories, choose the most specific one
        5. Focus on the primary issue, not secondary mentions

        Category:"""


class AutoResponseGenerator:
    def __init__(self, api_keys):
        self.api_keys = api_keys
        # Initialize clients for each model type
        self.hf_client = InferenceClient(api_key=api_keys['huggingface'])
        if api_keys.get('openai'):
            self.openai_client = OpenAI(api_key=api_keys['openai'])
        if api_keys.get('gemini'):
            genai.configure(api_key=api_keys['gemini'])
            self.gemini_client = genai.GenerativeModel('gemini-pro')

    def create_response_prompt(self, ticket_text, category, tone="Professional"):
        return f"""Generate a {tone.lower()} IT support email response for the following ticket.

        Ticket Category: {category}
        Ticket Content: "{ticket_text}"

        Requirements:
        1. Start with a professional greeting
        2. Acknowledge the specific issue from the ticket
        3. Provide clear next steps based on the category
        4. Include estimated resolution timeframe
        5. Add contact information for follow-up
        6. End with a professional signature

        Additional Guidelines:
        - Use a {tone.lower()} tone
        - Be specific to the ticket's actual content
        - Include actionable information
        - Be concise but complete

        Email Response:"""

    def generate_response(self, ticket_text, category, model_name,
                         include_reference=True, 
                         include_disclaimer=True, 
                         tone="Professional"):
        try:
            prompt = self.create_response_prompt(ticket_text, category, tone)
            
            # Generate response based on selected model
            if model_name == "Llama-3.2-3B":
                messages = [{"role": "user", "content": prompt}]
                response = self.hf_client.chat.completions.create(
                    model="meta-llama/Llama-3.2-3B-Instruct",
                    messages=messages,
                    max_tokens=500,
                    temperature=0.7
                )
                email_response = response.choices[0].message.content.strip()
                
            elif model_name == "Mixtral-8x7B":
                messages = [{"role": "user", "content": prompt}]
                response = self.hf_client.chat.completions.create(
                    model="mistralai/Mixtral-8x7B-Instruct-v0.1",
                    messages=messages,
                    max_tokens=500,
                    temperature=0.7
                )
                email_response = response.choices[0].message.content.strip()
                
            elif model_name == "GPT-4o":
                if not self.api_keys.get('openai'):
                    return "Error: OpenAI API key not configured"
                messages = [{"role": "user", "content": prompt}]
                response = self.openai_client.chat.completions.create(
                    model="gpt-4o", 
                    messages=messages,
                    max_tokens=500,
                    temperature=0.7
                )
                email_response = response.choices[0].message.content.strip()
                
            elif model_name == "Gemini-Pro":
                if not self.api_keys.get('gemini'):
                    return "Error: Gemini API key not configured"
                response = self.gemini_client.generate_content(prompt)
                email_response = response.text.strip()
            
            else:
                return f"Error: Unknown model {model_name}"

            # Add reference number if requested
            if include_reference:
                ticket_id = datetime.now().strftime("TKT-%Y%m%d-%H%M%S")
                email_response = f"Reference: #{ticket_id}\n\n{email_response}"

            # Add disclaimer if requested
            if include_disclaimer:
                disclaimer = "\n\nThis is an auto-generated response. If you need immediate assistance or have additional questions, please reply to this email or contact our IT Support desk directly."
                email_response += disclaimer

            return email_response

        except Exception as e:
            return f"Error generating response: {str(e)}"

class LlamaClassifier(BaseTicketClassifier):
    def predict(self, ticket):
        messages = [{"role": "user", "content": self.create_prompt(ticket)}]
        try:
            response = self.client.chat.completions.create(
                model="meta-llama/Llama-3.2-3B-Instruct",
                messages=messages,
                max_tokens=20,
                temperature=0.1
            )
            return response.choices[0].message.content.strip()
        except Exception as e:
            st.error(f"Llama Error: {e}")
            return "Error"

class MixtralClassifier(BaseTicketClassifier):
    def predict(self, ticket):
        messages = [{"role": "user", "content": self.create_prompt(ticket)}]
        try:
            response = self.client.chat.completions.create(
                model="mistralai/Mixtral-8x7B-Instruct-v0.1",
                messages=messages,
                max_tokens=20,
                temperature=0.1
            )
            return response.choices[0].message.content.strip()
        except Exception as e:
            st.error(f"Mixtral Error: {e}")
            return "Error"

def load_and_cache_data():
    if 'df' not in st.session_state:
        st.session_state.df = pd.read_csv(
            "https://raw.githubusercontent.com/gungwah/email-ticket-classification-auto-response/refs/heads/main/all_tickets_processed_improved_v3.csv"
        )
    return st.session_state.df

def plot_category_distribution(df):
    category_counts = df['Topic_group'].value_counts().reset_index()
    category_counts.columns = ['Category', 'Count']
    
    chart = alt.Chart(category_counts).mark_bar().encode(
        x='Category',
        y='Count',
        color=alt.value('#1f77b4')
    ).properties(
        title='Distribution of Ticket Categories'
    )
    
    st.altair_chart(chart, use_container_width=True)

def send_email(sender_email, sender_password, recipient_email, subject, body):
    try:
        # Create message
        msg = MIMEMultipart()
        msg['From'] = sender_email
        msg['To'] = recipient_email
        msg['Subject'] = subject

        # Add body
        msg.attach(MIMEText(body, 'plain'))

        # Create SMTP session
        with smtplib.SMTP('smtp.gmail.com', 587) as server:
            server.starttls()
            server.login(sender_email, sender_password)
            text = msg.as_string()
            server.sendmail(sender_email, recipient_email, text)
            return True
    except Exception as e:
        st.error(f"Failed to send email: {str(e)}")
        return False



class GeminiClassifier(BaseTicketClassifier):
    def __init__(self, api_key):
        super().__init__(api_key)
        genai.configure(api_key=api_key)
        self.model = genai.GenerativeModel('gemini-pro')

    def predict(self, ticket):
        try:
            response = self.model.generate_content(self.create_prompt(ticket))
            return response.text.strip()
        except Exception as e:
            st.error(f"Gemini Error: {e}")
            return "Error"

class ChatGPTClassifier(BaseTicketClassifier):
    def __init__(self, api_key):
        super().__init__(api_key)
        self.client = OpenAI(api_key=api_key)

    def predict(self, ticket):
        try:
            response = self.client.chat.completions.create(
                model="gpt-4o",
                messages=[
                    {"role": "user", "content": self.create_prompt(ticket)}
                ],
                max_tokens=20,
                temperature=0.1
            )
            return response.choices[0].message.content.strip()
        except Exception as e:
            st.error(f"ChatGPT Error: {e}")
            return "Error"

def initialize_api_keys():
    """Initialize API keys from secrets"""
    if 'api_keys' not in st.session_state:
        st.session_state.api_keys = {
            'huggingface': st.secrets['HFkey'],
            'gemini': st.secrets.get('GEMINIkey', ''), 
            'openai': st.secrets.get('OPENAIkey', '')
        }

def get_available_models():
    """Get list of available models based on configured API keys"""
    available_models = ["Llama-3.2-3B", "Mixtral-8x7B"]
    
    if st.session_state.api_keys['gemini']:
        available_models.append("Gemini-Pro")
    if st.session_state.api_keys['openai']:
        available_models.append("GPT-4o")
    
    return available_models

def get_classifier(model_name, api_keys):
    """Get appropriate classifier based on model name"""
    if model_name == "Llama-3.2-3B":
        return LlamaClassifier(api_keys['huggingface'])
    elif model_name == "Mixtral-8x7B":
        return MixtralClassifier(api_keys['huggingface'])
    elif model_name == "Gemini-Pro":
        return GeminiClassifier(api_keys['gemini'])
    elif model_name == "GPT-4o":
        return ChatGPTClassifier(api_keys['openai'])
    else:
        raise ValueError(f"Unknown model: {model_name}")



def main():
    st.set_page_config(page_title="IT Ticket Classifier", layout="wide")
<<<<<<< HEAD
    
    initialize_api_keys()

   
   # Initialize session state for email settings
    if 'email_settings' not in st.session_state:
        st.session_state.email_settings = {
            'sender_email': st.secrets['email_acc'],
            'sender_password': st.secrets['email_pass'],
            'recipient_email': 'gung.wah@81media.co.id'
        }

    st.title("IT Support Ticket Classifier")
    st.markdown("""
    This application uses LLM models (Llama-3.2-3B and Mixtral-8x7B) to classify IT support tickets 
    into predefined categories. Compare the performance of different models and analyze their predictions.
    """)
    
    # Sidebar configuration
    with st.sidebar:
        st.header("Configuration")
        
        # Display API key status
        st.subheader("API Key Status")
        for key, value in st.session_state.api_keys.items():
            status = "✅ Configured" if value else "❌ Not Configured"
            st.text(f"{key.title()}: {status}")
        
=======

    # Sidebar for theme and configurations
    with st.sidebar:
        st.header("Configuration")
        theme_choice = st.radio("Select Theme:", ["Light", "Dark"], index=0)
        api_key = st.secrets['HFkey']
>>>>>>> 2df0510e
        st.markdown("---")
        st.header("Model Selection")
        available_models = get_available_models()
        selected_models = st.multiselect(
            "Choose models to compare:",
<<<<<<< HEAD
            available_models,
            default=[available_models[0]]
        )

    
=======
            ["Llama-3.2-3B", "Mixtral-8x7B"],
            default=["Llama-3.2-3B"]
        )
        uploaded_file = st.file_uploader("Upload a CSV for Custom Analysis", type="csv")

    # Apply Theme
    theme_styles = {
        "Light": {"background": "#FFFFFF", "text": "#000000"},
        "Dark": {"background": "#1E1E1E", "text": "#FFFFFF"}
    }
    st.markdown(
        f"""
        <style>
        .stApp {{
            background-color: {theme_styles[theme_choice]["background"]};
            color: {theme_styles[theme_choice]["text"]};
        }}
        </style>
        """,
        unsafe_allow_html=True
    )

    # Header
    st.image("https://media.assettype.com/analyticsinsight%2Fimport%2Fwp-content%2Fuploads%2F2020%2F08%2FIT-TICKET-CLASSIFICATION.jpg?w=1024&auto=format%2Ccompress&fit=max", use_column_width=True)
    st.title("🎫 IT Support Ticket Classifier")
    st.markdown("""
    Welcome to the **IT Support Ticket Classifier**!
    This application leverages **LLMs** to classify IT support tickets into predefined categories.
    Analyze ticket data, compare model performance, and explore insights easily.
    """)

>>>>>>> 2df0510e
    # Main content tabs
    tab1, tab2, tab3 = st.tabs(
        ["🎫 Single Ticket", "📊 Batch Analysis", "📂 Dataset Overview"]
    )

    # Single Ticket Analysis
    with tab1:
<<<<<<< HEAD
        st.header("Single Ticket Classification and Response")
        input_text = st.text_area("Enter support ticket text:", height=100)
        recipient_email = st.text_input("Recipient Email")
        
        # Store the response in session state
        if 'generated_response' not in st.session_state:
            st.session_state.generated_response = None
        
        # Response options
        col1, col2, col3 = st.columns(3)
        with col1:
            include_reference = st.checkbox("Include ticket reference", value=True)
        with col2:
            include_disclaimer = st.checkbox("Include disclaimer", value=True)
        with col3:
            tone = st.selectbox("Response tone", ["Professional", "Friendly", "Technical"])
        

              # Add model selection for response generation
        response_model = st.selectbox(
        "Select model for response generation",
        selected_models,
        index=0
        )


        # Generate Response button
        if st.button("Classify and Generate Response") and input_text:
            with st.spinner("Processing ticket..."):
                st.subheader("Classifications")
                predictions = {}
                for model in selected_models:
                    classifier = get_classifier(model, st.session_state.api_keys)
                    prediction = classifier.predict(input_text)
                    predictions[model] = prediction
                    st.success(f"{model} Classification: {prediction}")
                
       
                # Generate response
                response_generator = AutoResponseGenerator(st.session_state.api_keys)
                chosen_category = predictions[selected_models[0]]
                response = response_generator.generate_response(
                    input_text,
                    chosen_category,
                    response_model,  # Pass the selected model name
                    include_reference,
                    include_disclaimer,
                    tone
                )
                
                # Store response in session state
                st.session_state.generated_response = {
                    'text': response,
                    'category': chosen_category
                }
        
        # Display response and email buttons if response exists
        if st.session_state.generated_response:
            st.markdown("### Email Response Preview")
            st.code(st.session_state.generated_response['text'], language="text")
            
            col1, col2 = st.columns([1, 4])
            with col1:
                if st.button("Send Email"):
                    if not all([
                        st.session_state.email_settings['sender_email'],
                        st.session_state.email_settings['sender_password'],
                        recipient_email
                    ]):
                        st.error("Please fill in all email settings and recipient email")
                    else:
                        subject = f"RE: IT Support Ticket - {st.session_state.generated_response['category']}"
                        if send_email(
                            st.session_state.email_settings['sender_email'],
                            st.session_state.email_settings['sender_password'],
                            recipient_email,
                            subject,
                            st.session_state.generated_response['text']
                        ):
                            st.success("Email sent successfully!")
            
            with col2:
                if st.button("Copy Response"):
                    st.code(st.session_state.generated_response['text'])
                    st.success("Response copied to clipboard!")
    
=======
        st.header("Single Ticket Classification")
        input_text = st.text_area(
            "Enter support ticket text 📝:",
            height=100,
            placeholder="Type or paste the support ticket here...",
            help="Input the text of the IT support ticket for classification."
        )

        if st.button("Classify Ticket") and api_key and input_text:
            with st.spinner("Classifying ticket..."):
                for model in selected_models:
                    st.subheader(f"{model} Classification")
                    if model == "Llama-3.2-3B":
                        classifier = LlamaClassifier(api_key)
                    else:
                        classifier = MixtralClassifier(api_key)

                    prediction = classifier.predict(input_text)
                    st.success(f"Predicted Category: {prediction}")
                    st.markdown("---")

>>>>>>> 2df0510e
    # Batch Analysis
    with tab2:
        st.header("Batch Analysis")
        df = load_and_cache_data() if not uploaded_file else pd.read_csv(uploaded_file)

        num_samples = st.slider("Number of tickets to analyze:", 1, 20, 5)
<<<<<<< HEAD
        
        if st.button("Start Batch Analysis"):
=======

        if st.button("Start Batch Analysis") and api_key:
>>>>>>> 2df0510e
            sample_df = df.head(num_samples)
            results = []

            progress_bar = st.progress(0)

            for idx, row in enumerate(sample_df.iterrows()):
                ticket_text = row[1]['Document']
                actual_category = row[1]['Topic_group']
<<<<<<< HEAD
                
                result = {
                    "Ticket": ticket_text[:100] + "...",
                    "Actual": actual_category
                }
                
                # Track classification time for each model separately
                for model in selected_models:
                    model_start = time.time()
                    classifier = get_classifier(model, st.session_state.api_keys)
                    prediction = classifier.predict(ticket_text)
                    model_end = time.time()
                    
                    result[model] = prediction
                    result[f"{model} Time (s)"] = round(model_end - model_start, 2)
                
=======

                result = {"Ticket": ticket_text[:100] + "...", "Actual": actual_category}

                for model in selected_models:
                    if model == "Llama-3.2-3B":
                        classifier = LlamaClassifier(api_key)
                    else:
                        classifier = MixtralClassifier(api_key)

                    result[model] = classifier.predict(ticket_text)

>>>>>>> 2df0510e
                results.append(result)
                progress_bar.progress((idx + 1) / num_samples)
                time.sleep(2)

            results_df = pd.DataFrame(results)
<<<<<<< HEAD
            
            # Display model-specific timing metrics
            st.subheader("Model Processing Times")
            model_cols = st.columns(len(selected_models))
            for idx, model in enumerate(selected_models):
                with model_cols[idx]:
                    avg_time = results_df[f"{model} Time (s)"].mean()
                    max_time = results_df[f"{model} Time (s)"].max()
                    min_time = results_df[f"{model} Time (s)"].min()
                    st.metric(f"{model} Avg Time", f"{avg_time:.2f}s")
                    st.metric("Max", f"{max_time:.2f}s")
                    st.metric("Min", f"{min_time:.2f}s")
            
            # Display accuracies
=======

>>>>>>> 2df0510e
            st.subheader("Model Accuracies")
            for model in selected_models:
                accuracy = (results_df[model] == results_df['Actual']).mean() * 100
                st.metric(f"{model} Accuracy", f"{accuracy:.1f}%")

            st.subheader("Classification Results")
            st.dataframe(results_df)
<<<<<<< HEAD
            
            # Model timing comparison chart
            st.subheader("Model Processing Time Comparison")
            
            # Prepare data for the chart
            chart_data = pd.DataFrame({
                'Model': selected_models,
                'Processing Time (s)': [results_df[f"{model} Time (s)"].mean() for model in selected_models]
            })
            
            # Create the bar chart
            timing_chart = alt.Chart(chart_data).mark_bar().encode(
                x=alt.X('Model:N', axis=alt.Axis(labelAngle=-45)),
                y=alt.Y('Processing Time (s):Q', title='Average Processing Time (seconds)'),
                tooltip=['Model', 'Processing Time (s)']
            ).properties(
                height=300
            )
            
            st.altair_chart(timing_chart, use_container_width=True)
            
            # Save results option
=======

>>>>>>> 2df0510e
            if st.button("Download Results"):
                timestamp = datetime.now().strftime("%Y%m%d_%H%M%S")
                results_df.to_csv(f'classification_results_{timestamp}.csv', index=False)
                st.success("Results saved to CSV!")

    # Dataset Overview
    with tab3:
        st.header("Dataset Overview")
        df = load_and_cache_data()

        col1, col2, col3 = st.columns(3)
        with col1:
            st.metric("📂 Total Tickets", len(df))
        with col2:
            st.metric("📊 Categories", df['Topic_group'].nunique())
        with col3:
            st.metric("📈 Most Common", df['Topic_group'].mode()[0])

        st.subheader("Category Distribution")
        plot_category_distribution(df)

        st.subheader("Sample Tickets")
        sample_size = st.slider("Number of sample tickets to display:", 1, 20, 5)
        st.dataframe(df.sample(sample_size)[['Document', 'Topic_group']])

    # Footer
    st.markdown("---")
    st.markdown("""
    <div style='text-align: center;'>
        <p>Developed by <strong>Team JAK</strong> | Powered by <strong>Streamlit</strong></p>
    </div>
    """, unsafe_allow_html=True)

if __name__ == "__main__":
    main()<|MERGE_RESOLUTION|>--- conflicted
+++ resolved
@@ -287,7 +287,6 @@
 
 def main():
     st.set_page_config(page_title="IT Ticket Classifier", layout="wide")
-<<<<<<< HEAD
     
     initialize_api_keys()
 
@@ -316,30 +315,16 @@
             status = "✅ Configured" if value else "❌ Not Configured"
             st.text(f"{key.title()}: {status}")
         
-=======
-
-    # Sidebar for theme and configurations
-    with st.sidebar:
-        st.header("Configuration")
         theme_choice = st.radio("Select Theme:", ["Light", "Dark"], index=0)
         api_key = st.secrets['HFkey']
->>>>>>> 2df0510e
         st.markdown("---")
         st.header("Model Selection")
         available_models = get_available_models()
         selected_models = st.multiselect(
             "Choose models to compare:",
-<<<<<<< HEAD
             available_models,
             default=[available_models[0]]
         )
-
-    
-=======
-            ["Llama-3.2-3B", "Mixtral-8x7B"],
-            default=["Llama-3.2-3B"]
-        )
-        uploaded_file = st.file_uploader("Upload a CSV for Custom Analysis", type="csv")
 
     # Apply Theme
     theme_styles = {
@@ -367,7 +352,6 @@
     Analyze ticket data, compare model performance, and explore insights easily.
     """)
 
->>>>>>> 2df0510e
     # Main content tabs
     tab1, tab2, tab3 = st.tabs(
         ["🎫 Single Ticket", "📊 Batch Analysis", "📂 Dataset Overview"]
@@ -375,9 +359,8 @@
 
     # Single Ticket Analysis
     with tab1:
-<<<<<<< HEAD
         st.header("Single Ticket Classification and Response")
-        input_text = st.text_area("Enter support ticket text:", height=100)
+        input_text = st.text_area("Enter support ticket text 📝:", height=100)
         recipient_email = st.text_input("Recipient Email")
         
         # Store the response in session state
@@ -462,42 +445,14 @@
                     st.code(st.session_state.generated_response['text'])
                     st.success("Response copied to clipboard!")
     
-=======
-        st.header("Single Ticket Classification")
-        input_text = st.text_area(
-            "Enter support ticket text 📝:",
-            height=100,
-            placeholder="Type or paste the support ticket here...",
-            help="Input the text of the IT support ticket for classification."
-        )
-
-        if st.button("Classify Ticket") and api_key and input_text:
-            with st.spinner("Classifying ticket..."):
-                for model in selected_models:
-                    st.subheader(f"{model} Classification")
-                    if model == "Llama-3.2-3B":
-                        classifier = LlamaClassifier(api_key)
-                    else:
-                        classifier = MixtralClassifier(api_key)
-
-                    prediction = classifier.predict(input_text)
-                    st.success(f"Predicted Category: {prediction}")
-                    st.markdown("---")
-
->>>>>>> 2df0510e
     # Batch Analysis
     with tab2:
         st.header("Batch Analysis")
         df = load_and_cache_data() if not uploaded_file else pd.read_csv(uploaded_file)
 
         num_samples = st.slider("Number of tickets to analyze:", 1, 20, 5)
-<<<<<<< HEAD
         
         if st.button("Start Batch Analysis"):
-=======
-
-        if st.button("Start Batch Analysis") and api_key:
->>>>>>> 2df0510e
             sample_df = df.head(num_samples)
             results = []
 
@@ -506,7 +461,6 @@
             for idx, row in enumerate(sample_df.iterrows()):
                 ticket_text = row[1]['Document']
                 actual_category = row[1]['Topic_group']
-<<<<<<< HEAD
                 
                 result = {
                     "Ticket": ticket_text[:100] + "...",
@@ -523,25 +477,11 @@
                     result[model] = prediction
                     result[f"{model} Time (s)"] = round(model_end - model_start, 2)
                 
-=======
-
-                result = {"Ticket": ticket_text[:100] + "...", "Actual": actual_category}
-
-                for model in selected_models:
-                    if model == "Llama-3.2-3B":
-                        classifier = LlamaClassifier(api_key)
-                    else:
-                        classifier = MixtralClassifier(api_key)
-
-                    result[model] = classifier.predict(ticket_text)
-
->>>>>>> 2df0510e
                 results.append(result)
                 progress_bar.progress((idx + 1) / num_samples)
                 time.sleep(2)
 
             results_df = pd.DataFrame(results)
-<<<<<<< HEAD
             
             # Display model-specific timing metrics
             st.subheader("Model Processing Times")
@@ -556,9 +496,6 @@
                     st.metric("Min", f"{min_time:.2f}s")
             
             # Display accuracies
-=======
-
->>>>>>> 2df0510e
             st.subheader("Model Accuracies")
             for model in selected_models:
                 accuracy = (results_df[model] == results_df['Actual']).mean() * 100
@@ -566,7 +503,6 @@
 
             st.subheader("Classification Results")
             st.dataframe(results_df)
-<<<<<<< HEAD
             
             # Model timing comparison chart
             st.subheader("Model Processing Time Comparison")
@@ -589,9 +525,6 @@
             st.altair_chart(timing_chart, use_container_width=True)
             
             # Save results option
-=======
-
->>>>>>> 2df0510e
             if st.button("Download Results"):
                 timestamp = datetime.now().strftime("%Y%m%d_%H%M%S")
                 results_df.to_csv(f'classification_results_{timestamp}.csv', index=False)
